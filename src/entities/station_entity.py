--- conflicted
+++ resolved
@@ -56,11 +56,7 @@
     @property
     def exists(self) -> bool:
         """Check whether the station entity has a document."""
-<<<<<<< HEAD
         return self.document is not None
-=======
-        return self.document != None
->>>>>>> 9ea30485
 
     @property
     async def is_available(self) -> bool:

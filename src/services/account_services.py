--- conflicted
+++ resolved
@@ -12,13 +12,8 @@
 from src.services.logging_services import logger
 
 
-<<<<<<< HEAD
 async def has_active_session(account_id: UUID) -> bool:
     """Check if the given account has an active session"""
-=======
-async def has_active_session(user_id: ObjId) -> bool:
-    """Check if the given user has an active session"""
->>>>>>> 9ea30485
 
     active_session = await SessionModel.find(
         SessionModel.belongs_to == account_id,

--- conflicted
+++ resolved
@@ -47,13 +47,8 @@
 
 async def get_session_history(session_id: ObjId, user_id: UUID) -> Optional[List[ActionModel]]:
     """Get all actions of a session."""
-<<<<<<< HEAD
-    session: Session = await Session().fetch(session_id=session_id)
-    if str(session.user) != str(user_id):
-=======
     session: Session = await Session().find(session_id=session_id)
     if str(session.assigned_user) != str(user_id):
->>>>>>> 9c9e5172
         logger.info(ServiceExceptions.NOT_AUTHORIZED, session=session_id)
         raise HTTPException(
             status_code=401, detail=ServiceExceptions.NOT_AUTHORIZED.value)

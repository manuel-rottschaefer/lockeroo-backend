"""
    This module contains the FastAPI router for handling reviews.
"""
# Basics
from typing import Annotated

# Database utils
from beanie import PydanticObjectId as ObjId
# FastAPI
<<<<<<< HEAD
from fastapi import APIRouter, Path, Query, Depends, Header

# Models
from src.models.review_models import ReviewModel
from src.models.user_models import UserModel

=======
from fastapi import APIRouter, Depends, Path, Query
# Auth
from fief_client import FiefAccessTokenInfo

# Models
from src.models.review_models import ReviewModel
from src.services import review_services
from src.services.auth_services import auth
>>>>>>> 9ea30485
# Services
from src.services.exception_services import handle_exceptions
from src.services.logging_services import logger
<<<<<<< HEAD
from src.services.auth_services import require_auth
from src.services import review_services
=======
>>>>>>> 9ea30485

# Create the router
review_router = APIRouter()


@ review_router.get('/{session_id}',
                    response_model=ReviewModel,
                    description='Get the review of a session.')
@ handle_exceptions(logger)
async def get_review(
    session_id: Annotated[str, Path(pattern='^[a-fA-F0-9]{24}$')],
    user: str = Header(default=None),
    access_info: UserModel = Depends(require_auth),
):
    """Handle request to get a review for a session"""
    return await review_services.get_session_review(
        session_id=ObjId(session_id),
        user=access_info
    )


@ review_router.put('/{session_id}/submit',
                    response_model=ReviewModel,
                    description='Submit a review for a completed session.')
@ handle_exceptions(logger)
async def submit_review(
    session_id: Annotated[str, Path(pattern='^[a-fA-F0-9]{24}$')],
    experience_rating: Annotated[int, Query(ge=1, le=5)],
    cleanliness_rating: Annotated[int, Query(ge=1, le=5)],
    details: str,
    user: str = Header(default=None),
    access_info: UserModel = Depends(require_auth),
):
    """Handle request to submit a review for a completed session"""
    return await review_services.handle_review_submission(
        session_id=session_id,
        user=access_info,
        experience_rating=experience_rating,
        cleanliness_rating=cleanliness_rating,
        details=details
    )<|MERGE_RESOLUTION|>--- conflicted
+++ resolved
@@ -7,31 +7,17 @@
 # Database utils
 from beanie import PydanticObjectId as ObjId
 # FastAPI
-<<<<<<< HEAD
 from fastapi import APIRouter, Path, Query, Depends, Header
 
 # Models
 from src.models.review_models import ReviewModel
 from src.models.user_models import UserModel
 
-=======
-from fastapi import APIRouter, Depends, Path, Query
-# Auth
-from fief_client import FiefAccessTokenInfo
-
-# Models
-from src.models.review_models import ReviewModel
-from src.services import review_services
-from src.services.auth_services import auth
->>>>>>> 9ea30485
 # Services
-from src.services.exception_services import handle_exceptions
+from src.services.exceptions import handle_exceptions
 from src.services.logging_services import logger
-<<<<<<< HEAD
 from src.services.auth_services import require_auth
 from src.services import review_services
-=======
->>>>>>> 9ea30485
 
 # Create the router
 review_router = APIRouter()

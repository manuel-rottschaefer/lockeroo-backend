--- conflicted
+++ resolved
@@ -56,29 +56,4 @@
     id: ObjId = Field(alias="_id")
     first_name: str
     total_sessions: int = 0
-<<<<<<< HEAD
-    total_session_duration: int = 0
-=======
-    total_session_duration: int = 0
-
-
-class UserCreate(BeanieBaseUser):
-    """View after creation of a user."""
-
-    firstName: str
-    lastName: str
-    email: Optional[str]
-    password: str
-    activeAuthMethod: AuthMethod = AuthMethod.EMAIL
-
-
-class UserUpdate(BeanieBaseUser):
-    """View after update of a user."""
-
-    firstName: Optional[str] = None
-    lastName: Optional[str] = None
-
-
-# async def get_user_db():
-#    yield BeanieUserDatabase(UserModel)
->>>>>>> 9ea30485
+    total_session_duration: int = 0